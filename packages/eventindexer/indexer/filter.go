package indexer

import (
	"context"
	"math/big"

	"github.com/ethereum/go-ethereum/accounts/abi/bind"
	"github.com/labstack/gommon/log"
	"github.com/pkg/errors"
	"golang.org/x/sync/errgroup"
<<<<<<< HEAD
	log "github.com/sirupsen/logrus"
=======
>>>>>>> c3375a4c
)

type FilterFunc func(
	ctx context.Context,
	chainID *big.Int,
	svc *Service,
	filterOpts *bind.FilterOpts,
) error

// nolint
func L1FilterFunc(
	ctx context.Context,
	chainID *big.Int,
	svc *Service,
	filterOpts *bind.FilterOpts,
) error {
	wg, ctx := errgroup.WithContext(ctx)

<<<<<<< HEAD
	if svc.taikol1 != nil {
		wg.Go(func() error {
			blockProvenEvents, err := svc.taikol1.FilterBlockProven(filterOpts, nil)
			if err != nil {
				return errors.Wrap(err, "svc.taikol1.FilterBlockProven")
			}

			err = svc.saveBlockProvenEvents(ctx, chainID, blockProvenEvents)
			if err != nil {
				return errors.Wrap(err, "svc.saveBlockProvenEvents")
			}

			return nil
		})

		wg.Go(func() error {
			blockProposedEvents, err := svc.taikol1.FilterBlockProposed(filterOpts, nil, nil)
			if err != nil {
				return errors.Wrap(err, "svc.taikol1.FilterBlockProposed")
			}

			err = svc.saveBlockProposedEvents(ctx, chainID, blockProposedEvents)
			if err != nil {
				return errors.Wrap(err, "svc.saveBlockProposedEvents")
			}

			return nil
		})

		wg.Go(func() error {
			blockVerifiedEvents, err := svc.taikol1.FilterBlockVerified(filterOpts, nil)
			if err != nil {
				return errors.Wrap(err, "svc.taikol1.FilterBlockVerified")
			}

			err = svc.saveBlockVerifiedEvents(ctx, chainID, blockVerifiedEvents)
			if err != nil {
				return errors.Wrap(err, "svc.saveBlockVerifiedEvents")
			}

			return nil
		})
	}

	if svc.bridge != nil {
		wg.Go(func() error {
			messagesSent, err := svc.bridge.FilterMessageSent(filterOpts, nil)
			if err != nil {
				return errors.Wrap(err, "svc.bridge.FilterMessageSent")
			}

			err = svc.saveMessageSentEvents(ctx, chainID, messagesSent)
			if err != nil {
				return errors.Wrap(err, "svc.saveMessageSentEvents")
			}

			return nil
		})
	}

	if svc.proverPool != nil {
		wg.Go(func() error {
			slashedEvents, err := svc.proverPool.FilterSlashed(filterOpts, nil)
			if err != nil {
				return errors.Wrap(err, "svc.proverPool.FilterSlashed")
			}

			err = svc.saveSlashedEvents(ctx, chainID, slashedEvents)
			if err != nil {
				return errors.Wrap(err, "svc.saveSlashedEvents")
			}

			return nil
		})

		wg.Go(func() error {
			stakedEvents, err := svc.proverPool.FilterStaked(filterOpts, nil)
			if err != nil {
				return errors.Wrap(err, "svc.proverPool.FilterStaked")
			}

			err = svc.saveStakedEvents(ctx, chainID, stakedEvents)
			if err != nil {
				return errors.Wrap(err, "svc.saveStakedEvents")
			}

			return nil
		})

		wg.Go(func() error {
			exitedEvents, err := svc.proverPool.FilterExited(filterOpts, nil)
			if err != nil {
				return errors.Wrap(err, "svc.proverPool.FilterExited")
			}

			err = svc.saveExitedEvents(ctx, chainID, exitedEvents)
			if err != nil {
				return errors.Wrap(err, "svc.saveExitedEvents")
			}

			return nil
		})

		wg.Go(func() error {
			withdrawnEvents, err := svc.proverPool.FilterWithdrawn(filterOpts, nil)
			if err != nil {
				return errors.Wrap(err, "svc.proverPool.FilterWithdrawn")
			}

			err = svc.saveWithdrawnEvents(ctx, chainID, withdrawnEvents)
			if err != nil {
				return errors.Wrap(err, "svc.saveWithdrawnEvents")
			}
			return nil
		})
	}

	err := wg.Wait()
=======
	wg.Go(func() error {
		blockProvenEvents, err := svc.taikol1.FilterBlockProven(filterOpts, nil)
		if err != nil {
			return errors.Wrap(err, "svc.taikol1.FilterBlockProven")
		}

		err = svc.saveBlockProvenEvents(ctx, chainID, blockProvenEvents)
		if err != nil {
			return errors.Wrap(err, "svc.saveBlockProvenEvents")
		}

		return nil
	})

	wg.Go(func() error {
		blockProposedEvents, err := svc.taikol1.FilterBlockProposed(filterOpts, nil)
		if err != nil {
			return errors.Wrap(err, "svc.taikol1.FilterBlockProposed")
		}

		err = svc.saveBlockProposedEvents(ctx, chainID, blockProposedEvents)
		if err != nil {
			return errors.Wrap(err, "svc.saveBlockProposedEvents")
		}

		return nil
	})

	wg.Go(func() error {
		blockVerifiedEvents, err := svc.taikol1.FilterBlockVerified(filterOpts, nil)
		if err != nil {
			return errors.Wrap(err, "svc.taikol1.FilterBlockVerified")
		}

		err = svc.saveBlockVerifiedEvents(ctx, chainID, blockVerifiedEvents)
		if err != nil {
			return errors.Wrap(err, "svc.saveBlockVerifiedEvents")
		}

		return nil
	})

	wg.Go(func() error {
		messagesSent, err := svc.bridge.FilterMessageSent(filterOpts, nil)
		if err != nil {
			return errors.Wrap(err, "svc.bridge.FilterMessageSent")
		}

		err = svc.saveMessageSentEvents(ctx, chainID, messagesSent)
		if err != nil {
			return errors.Wrap(err, "svc.saveMessageSentEvents")
		}

		return nil
	})

	err := wg.Wait()

>>>>>>> c3375a4c
	if err != nil {
		if errors.Is(err, context.Canceled) {
			log.Error("context cancelled")
			return err
		}

		return err
	}

	return nil
}

func L2FilterFunc(
	ctx context.Context,
	chainID *big.Int,
	svc *Service,
	filterOpts *bind.FilterOpts,
) error {
	wg, ctx := errgroup.WithContext(ctx)

	for _, s := range svc.swaps {
		swap := s

		wg.Go(func() error {
			swaps, err := swap.FilterSwap(filterOpts, nil, nil)
			if err != nil {
				return errors.Wrap(err, "svc.bridge.FilterSwap")
			}

			// only save ones above 0.01 ETH, this is only for Galaxe
			// and we dont care about the rest
			err = svc.saveSwapEvents(ctx, chainID, swaps)
			if err != nil {
				return errors.Wrap(err, "svc.saveSwapEvents")
			}

			return nil
		})
	}

	return nil
}<|MERGE_RESOLUTION|>--- conflicted
+++ resolved
@@ -8,10 +8,7 @@
 	"github.com/labstack/gommon/log"
 	"github.com/pkg/errors"
 	"golang.org/x/sync/errgroup"
-<<<<<<< HEAD
 	log "github.com/sirupsen/logrus"
-=======
->>>>>>> c3375a4c
 )
 
 type FilterFunc func(
@@ -30,7 +27,6 @@
 ) error {
 	wg, ctx := errgroup.WithContext(ctx)
 
-<<<<<<< HEAD
 	if svc.taikol1 != nil {
 		wg.Go(func() error {
 			blockProvenEvents, err := svc.taikol1.FilterBlockProven(filterOpts, nil)
@@ -149,66 +145,7 @@
 	}
 
 	err := wg.Wait()
-=======
-	wg.Go(func() error {
-		blockProvenEvents, err := svc.taikol1.FilterBlockProven(filterOpts, nil)
-		if err != nil {
-			return errors.Wrap(err, "svc.taikol1.FilterBlockProven")
-		}
 
-		err = svc.saveBlockProvenEvents(ctx, chainID, blockProvenEvents)
-		if err != nil {
-			return errors.Wrap(err, "svc.saveBlockProvenEvents")
-		}
-
-		return nil
-	})
-
-	wg.Go(func() error {
-		blockProposedEvents, err := svc.taikol1.FilterBlockProposed(filterOpts, nil)
-		if err != nil {
-			return errors.Wrap(err, "svc.taikol1.FilterBlockProposed")
-		}
-
-		err = svc.saveBlockProposedEvents(ctx, chainID, blockProposedEvents)
-		if err != nil {
-			return errors.Wrap(err, "svc.saveBlockProposedEvents")
-		}
-
-		return nil
-	})
-
-	wg.Go(func() error {
-		blockVerifiedEvents, err := svc.taikol1.FilterBlockVerified(filterOpts, nil)
-		if err != nil {
-			return errors.Wrap(err, "svc.taikol1.FilterBlockVerified")
-		}
-
-		err = svc.saveBlockVerifiedEvents(ctx, chainID, blockVerifiedEvents)
-		if err != nil {
-			return errors.Wrap(err, "svc.saveBlockVerifiedEvents")
-		}
-
-		return nil
-	})
-
-	wg.Go(func() error {
-		messagesSent, err := svc.bridge.FilterMessageSent(filterOpts, nil)
-		if err != nil {
-			return errors.Wrap(err, "svc.bridge.FilterMessageSent")
-		}
-
-		err = svc.saveMessageSentEvents(ctx, chainID, messagesSent)
-		if err != nil {
-			return errors.Wrap(err, "svc.saveMessageSentEvents")
-		}
-
-		return nil
-	})
-
-	err := wg.Wait()
-
->>>>>>> c3375a4c
 	if err != nil {
 		if errors.Is(err, context.Canceled) {
 			log.Error("context cancelled")
