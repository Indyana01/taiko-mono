--- conflicted
+++ resolved
@@ -32,13 +32,10 @@
     Repeat the previous step for receiving HORSE, except select "BLL" from the dropdown.
 
     ### Receive TTKO
-<<<<<<< HEAD
     <Callout type="info">
     TTKO has been distributed to all proposers and provers from the alpha-1 and alpha-2 testnets. Check your address balance on Sepolia. Currently, the only other way to receive TTKO is by successfully generating proofs on alpha-3 testnet, for which the protocol rewards you in TTKO.
     </Callout>
-=======
-    TTKO has been distributed to all proposers and provers from the alpha-1 and alpha-2 testnets and you can see those transactions [here](https://sepolia.etherscan.io/address/0x19B4F9C381C7927FE33D853e48b560141A380C44).
->>>>>>> 725b8aa6
+
 
     It's possible more will be distributed, especially considering those that did not run a proposer/prover in alpha1/alpha2, and those who are new to the Taiko community.
 
