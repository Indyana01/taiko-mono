--- conflicted
+++ resolved
@@ -18,19 +18,12 @@
 import { LibBridgeStatus } from "./libs/LibBridgeStatus.sol";
 
 /**
-<<<<<<< HEAD
  * @title Bridge
  * @notice This contract is a Bridge contract deployed on both L1 and L2 chains.
  * The contract acts as a thin wrapper around the library implementations and
  * follows the IBridge interface. It enables the communication and management of
  * bridge messages between different chains.
  * @dev The code hash for the same address on L1 and L2 may differ.
-=======
- * This contract is a Bridge contract which is deployed on both L1 and L2. Mostly
- * a thin wrapper
- * which calls the library implementations. See _IBridge_ for more details.
- * @dev The code hash for the same address on L1 and L2 may be different.
->>>>>>> fbbc4177
  */
 contract Bridge is EssentialContract, IBridge, BridgeErrors {
     using LibBridgeData for Message;
