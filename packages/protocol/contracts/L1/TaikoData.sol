// SPDX-License-Identifier: MIT
//  _____     _ _         _         _
// |_   _|_ _(_) |_____  | |   __ _| |__ ___
//   | |/ _` | | / / _ \ | |__/ _` | '_ (_-<
//   |_|\__,_|_|_\_\___/ |____\__,_|_.__/__/

pragma solidity ^0.8.18;

library TaikoData {
    struct Config {
        uint256 chainId;
        uint256 maxNumProposedBlocks;
        uint256 blockRingBufferSize;
        uint256 auctionRingBufferSize;
        // This number is calculated from maxNumProposedBlocks to make
        // the 'the maximum value of the multiplier' close to 20.0
        uint256 maxVerificationsPerTx;
        uint64 blockMaxGasLimit;
        uint64 maxTransactionsPerBlock;
        uint64 maxBytesPerTxList;
        uint256 txListCacheExpiry;
        uint256 proofCooldownPeriod;
        uint256 systemProofCooldownPeriod;
        uint256 realProofSkipSize;
        uint256 ethDepositGas;
        uint256 ethDepositMaxFee;
        uint64 minEthDepositsPerBlock;
        uint64 maxEthDepositsPerBlock;
        uint96 maxEthDepositAmount;
        uint96 minEthDepositAmount;
        //How long auction window will be open after the first bid
        uint16 auctionWindowInSec;
        //How long proof window will be granted to winning bidder
        uint16 worstCaseProofWindowInSec;
        uint16 auctionBatchSize;
        uint16 maxFeePerGas; // in wei
        uint16 batchAllowanceToProposedBlocks;
        bool relaySignalRoot;
    }

    struct StateVariables {
        uint64 blockFee;
        uint64 genesisHeight;
        uint64 genesisTimestamp;
        uint64 numBlocks;
        uint64 lastVerifiedBlockId;
        uint64 nextEthDepositToProcess;
        uint64 numEthDeposits;
    }

    // 3 slots
    struct BlockMetadataInput {
        bytes32 txListHash;
        address beneficiary;
        uint32 gasLimit;
        uint24 txListByteStart; // byte-wise start index (inclusive)
        uint24 txListByteEnd; // byte-wise end index (exclusive)
        uint8 cacheTxListInfo; // non-zero = True
    }

    // Changing this struct requires changing LibUtils.hashMetadata accordingly.
    struct BlockMetadata {
        uint64 id;
        uint64 timestamp;
        uint64 l1Height;
        bytes32 l1Hash;
        bytes32 mixHash;
        bytes32 txListHash;
        uint24 txListByteStart;
        uint24 txListByteEnd;
        uint32 gasLimit;
        address beneficiary;
        address treasury;
        TaikoData.EthDeposit[] depositsProcessed;
    }

    struct BlockEvidence {
        bytes32 metaHash;
        bytes32 parentHash;
        bytes32 blockHash;
        bytes32 signalRoot;
        bytes32 graffiti;
        address prover;
        uint32 parentGasUsed;
        uint32 gasUsed;
        uint16 verifierId;
        bytes proof;
    }

    // 4 slots
    struct ForkChoice {
        // Key is only written/read for the 1st fork choice.
        bytes32 key;
        bytes32 blockHash;
        bytes32 signalRoot;
        uint64 provenAt;
        address prover;
        uint32 gasUsed;
    }

    // 4 slots
    struct Block {
        // ForkChoice storage are reusable
        mapping(uint256 forkChoiceId => ForkChoice) forkChoices;
        uint64 blockId;
        uint64 proposedAt;
        uint32 gasLimit;
        uint24 nextForkChoiceId;
        uint24 verifiedForkChoiceId;
        bytes32 metaHash;
        address proposer;
    }

    // This struct takes 9 slots.
    struct TxListInfo {
        uint64 validSince;
        uint24 size;
    }

    // 2 slot
    struct EthDeposit {
        address recipient;
        uint96 amount;
        uint64 id;
    }

    struct Bid {
        address prover;
        uint64 deposit;
        uint64 feePerGas;
        // In order to refund the diff betwen gasUsed vs. gasLimit
        uint32 gasLimit;
        // It is also part of the bidding - how fast some can submit proofs
        // according to his/her own commitment.
        // Can be zero and it will just signal that the proofs are coming
        // somewhere within config.auctionWindowInSec
        uint16 committedProofWindow;
    }

    struct Auction {
        Bid bid;
        uint64 batchId;
        uint64 startedAt;
    }

    struct State {
        // Ring buffer for proposed blocks and a some recent verified blocks.
<<<<<<< HEAD
        mapping(uint256 blockId_mode_blockRingBufferSize => Block) blocks;
=======
        mapping(uint256 blockId_mode_ringBufferSize => Block) blocks;
>>>>>>> 35221be5
        mapping(
            uint256 blockId
                => mapping(
                    bytes32 parentHash
                        => mapping(uint32 parentGasUsed => uint256 forkChoiceId)
                )
            ) forkChoiceIds;
        mapping(address account => uint256 balance) taikoTokenBalances;
        mapping(bytes32 txListHash => TxListInfo) txListInfo;
        mapping(uint256 batchId => Auction auction) auctions;
        EthDeposit[] ethDeposits;
        // Never or rarely changed
        // Slot 7: never or rarely changed
        uint64 genesisHeight;
        uint64 genesisTimestamp;
        uint16 __reserved70;
        uint48 __reserved71;
        uint64 __reserved72;
        // Slot 8
        uint64 __reserved80;
        uint64 __reserved81;
        uint64 numBlocks;
        uint64 nextEthDepositToProcess;
        // Slot 9
        uint64 blockFee;
<<<<<<< HEAD
        uint64 avgFeePerGas;
        uint64 lastVerifiedBlockId;
        uint64 numOfAuctions;
=======
        uint64 __reserved90;
        uint64 lastVerifiedBlockId;
        uint64 __reserved91;
>>>>>>> 35221be5
        // Reserved
        uint256[42] __gap;
    }
}<|MERGE_RESOLUTION|>--- conflicted
+++ resolved
@@ -145,11 +145,7 @@
 
     struct State {
         // Ring buffer for proposed blocks and a some recent verified blocks.
-<<<<<<< HEAD
         mapping(uint256 blockId_mode_blockRingBufferSize => Block) blocks;
-=======
-        mapping(uint256 blockId_mode_ringBufferSize => Block) blocks;
->>>>>>> 35221be5
         mapping(
             uint256 blockId
                 => mapping(
@@ -175,15 +171,9 @@
         uint64 nextEthDepositToProcess;
         // Slot 9
         uint64 blockFee;
-<<<<<<< HEAD
         uint64 avgFeePerGas;
         uint64 lastVerifiedBlockId;
         uint64 numOfAuctions;
-=======
-        uint64 __reserved90;
-        uint64 lastVerifiedBlockId;
-        uint64 __reserved91;
->>>>>>> 35221be5
         // Reserved
         uint256[42] __gap;
     }
