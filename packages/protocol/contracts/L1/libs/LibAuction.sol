--- conflicted
+++ resolved
@@ -37,14 +37,9 @@
             if (
                 bid.prover != address(0) // auto-fill
                     || bid.blockMaxGasLimit != 0 // auto-fill
-<<<<<<< HEAD
                     || bid.feePerGas == 0 // cannot be zero
                     || bid.proofWindow == 0 // cannot be zero
                     || bid.deposit == 0 // cannot be zero
-=======
-                    || bid.feePerGas == 0 || bid.proofWindow == 0
-                    || bid.deposit == 0
->>>>>>> e57f7886
                     || bid.proofWindow
                         > state.avgProofWindow * config.auctionProofWindowMultiplier
                     || bid.deposit
@@ -52,11 +47,7 @@
                             * (config.blockFeeBaseGas + config.blockMaxGasLimit)
                             * config.auctionDepositMultipler
             ) {
-<<<<<<< HEAD
                 revert L1_INVALID_BID();
-=======
-                revert L1_BID_INVALID();
->>>>>>> e57f7886
             }
         }
 
@@ -142,11 +133,7 @@
         returns (bool provable, TaikoData.Auction memory auction)
     {
         if (blockId != 0) {
-<<<<<<< HEAD
             if (prover == address(0)) {
-=======
-            if (prover == address(0) || prover == address(1)) {
->>>>>>> e57f7886
                 // Note that auction may not exist at all.
                 provable = true;
             } else {
@@ -239,11 +226,7 @@
                 // the batch of lastVerifiedBlockId is never auctionable as it
                 // has to be ended before the last verifeid block can be
                 // verified.
-<<<<<<< HEAD
                 batchId <= lastVerifiedBatchId
-=======
-                batchId < lastVerifiedBatchId
->>>>>>> e57f7886
                 // cannot start a new auction if the previous one has not
                 // started
                 || batchId > state.numAuctions + 1
