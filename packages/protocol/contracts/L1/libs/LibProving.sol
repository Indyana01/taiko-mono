// SPDX-License-Identifier: MIT
//  _____     _ _         _         _
// |_   _|_ _(_) |_____  | |   __ _| |__ ___
//   | |/ _` | | / / _ \ | |__/ _` | '_ (_-<
//   |_|\__,_|_|_\_\___/ |____\__,_|_.__/__/

pragma solidity ^0.8.20;

import { AddressResolver } from "../../common/AddressResolver.sol";
import { IProofVerifier } from "../IProofVerifier.sol";
import { LibMath } from "../../libs/LibMath.sol";
import { LibUtils } from "./LibUtils.sol";
import { TaikoData } from "../../L1/TaikoData.sol";

library LibProving {
    using LibMath for uint256;

    event BlockProven(
        uint256 indexed blockId,
        bytes32 parentHash,
        bytes32 blockHash,
        bytes32 signalRoot,
        address prover
    );

    error L1_ALREADY_PROVEN();
    error L1_BLOCK_ID_MISMATCH();
    error L1_EVIDENCE_MISMATCH();
    error L1_FORK_CHOICE_NOT_FOUND();
    error L1_INVALID_BLOCK_ID();
    error L1_INVALID_EVIDENCE();
    error L1_INVALID_ORACLE_PROVER();
    error L1_INVALID_PROOF();
    error L1_NOT_PROVEABLE();
    error L1_SAME_PROOF();

    function proveBlock(
        TaikoData.State storage state,
        TaikoData.Config memory config,
        AddressResolver resolver,
        uint64 blockId,
        TaikoData.BlockEvidence memory evidence
    )
        internal
    {
        if (
            evidence.prover == address(0) || evidence.parentHash == 0
                || evidence.blockHash == 0
                || evidence.blockHash == evidence.parentHash
                || evidence.signalRoot == 0
        ) revert L1_INVALID_EVIDENCE();

        TaikoData.SlotB memory b = state.slotB;
        if (blockId <= b.lastVerifiedBlockId || blockId >= b.numBlocks) {
            revert L1_INVALID_BLOCK_ID();
        }

        TaikoData.Block storage blk =
            state.blocks[blockId % config.blockRingBufferSize];
        if (blk.blockId != blockId) revert L1_BLOCK_ID_MISMATCH();

        // Check the metadata hash matches the proposed block's. This is
        // necessary to handle chain reorgs.
        if (blk.metaHash != evidence.metaHash) {
            revert L1_EVIDENCE_MISMATCH();
        }

        if (evidence.prover == LibUtils.ORACLE_PROVER) {
            // Oracle prover
            if (msg.sender != resolver.resolve("oracle_prover", false)) {
                revert L1_INVALID_ORACLE_PROVER();
            }
        } else {
            // A block can be proven by a regular prover in the following cases:
            // 1. The actual prover is the assigned prover
            // 2. The block has at least one fork choice (which must be from the
            // assigned prover)
            // 3. The block has become open
            if (
                evidence.prover != blk.prover && blk.nextForkChoiceId == 1
                    && block.timestamp <= blk.proposedAt + config.proofWindow
            ) revert L1_NOT_PROVEABLE();
        }

        TaikoData.ForkChoice storage fc;
        uint16 fcId =
            LibUtils.getForkChoiceId(state, blk, blockId, evidence.parentHash);

        if (fcId == 0) {
            fcId = blk.nextForkChoiceId;

            unchecked {
                ++blk.nextForkChoiceId;
            }

<<<<<<< HEAD
            fc = blk.forkChoices[fcId];
            state.forkChoiceIds[blockId][evidence.parentHash] = fcId;
=======
            fc = state.forkChoices[blk.blockId][fcId];

            if (fcId == 1) {
                // We only write the key when fcId is 1.
                fc.key = evidence.parentHash;
            } else {
                state.forkChoiceIds[blk.blockId][evidence.parentHash] = fcId;
            }
>>>>>>> cf63e8ba
        } else if (evidence.prover == LibUtils.ORACLE_PROVER) {
            // This is the branch the oracle prover is trying to overwrite
            // We need to check the previous proof is not the same as the
            // new proof
            fc = state.forkChoices[blk.blockId][fcId];
            if (
                fc.blockHash == evidence.blockHash
                    && fc.signalRoot == evidence.signalRoot
            ) revert L1_SAME_PROOF();
        } else {
            revert L1_ALREADY_PROVEN();
        }

        fc.blockHash = evidence.blockHash;
        fc.signalRoot = evidence.signalRoot;
        fc.prover = evidence.prover;
        fc.provenAt = uint64(block.timestamp);

        IProofVerifier(resolver.resolve("proof_verifier", false)).verifyProofs(
            blockId, evidence.proofs, getInstance(evidence)
        );

        emit BlockProven({
            blockId: blockId,
            parentHash: evidence.parentHash,
            blockHash: evidence.blockHash,
            signalRoot: evidence.signalRoot,
            prover: evidence.prover
        });
    }

    function getForkChoice(
        TaikoData.State storage state,
        TaikoData.Config memory config,
        uint64 blockId,
        bytes32 parentHash
    )
        internal
        view
        returns (TaikoData.ForkChoice storage fc)
    {
        TaikoData.SlotB memory b = state.slotB;
        if (blockId < b.lastVerifiedBlockId || blockId >= b.numBlocks) {
            revert L1_INVALID_BLOCK_ID();
        }

        TaikoData.Block storage blk =
            state.blocks[blockId % config.blockRingBufferSize];
        if (blk.blockId != blockId) revert L1_BLOCK_ID_MISMATCH();

        uint16 fcId = LibUtils.getForkChoiceId(state, blk, blockId, parentHash);
        if (fcId == 0) revert L1_FORK_CHOICE_NOT_FOUND();

        fc = state.forkChoices[blockId][fcId];
    }

    function getInstance(TaikoData.BlockEvidence memory evidence)
        internal
        pure
        returns (bytes32 instance)
    {
        if (evidence.prover == LibUtils.ORACLE_PROVER) return 0;
        else return keccak256(abi.encode(evidence));
    }
}<|MERGE_RESOLUTION|>--- conflicted
+++ resolved
@@ -93,19 +93,8 @@
                 ++blk.nextForkChoiceId;
             }
 
-<<<<<<< HEAD
-            fc = blk.forkChoices[fcId];
+            fc = state.forkChoices[blk.blockId][fcId];
             state.forkChoiceIds[blockId][evidence.parentHash] = fcId;
-=======
-            fc = state.forkChoices[blk.blockId][fcId];
-
-            if (fcId == 1) {
-                // We only write the key when fcId is 1.
-                fc.key = evidence.parentHash;
-            } else {
-                state.forkChoiceIds[blk.blockId][evidence.parentHash] = fcId;
-            }
->>>>>>> cf63e8ba
         } else if (evidence.prover == LibUtils.ORACLE_PROVER) {
             // This is the branch the oracle prover is trying to overwrite
             // We need to check the previous proof is not the same as the
