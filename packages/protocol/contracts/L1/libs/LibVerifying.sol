--- conflicted
+++ resolved
@@ -32,14 +32,10 @@
     function init(
         TaikoData.State storage state,
         TaikoData.Config memory config,
-<<<<<<< HEAD
         bytes32 genesisBlockHash,
         uint64 initBasefee,
         uint64 initProofTimeIssued
-=======
-        uint64 feeBase,
-        bytes32 genesisBlockHash
->>>>>>> e18bf920
+
     ) internal {
         _checkConfig(config);
 
@@ -135,27 +131,12 @@
         TaikoData.Block storage blk,
         TaikoData.ForkChoice storage fc,
         uint24 fcId
-<<<<<<< HEAD
     ) private returns (bytes32 blockHash, bytes32 signalRoot) {
         if (config.proofTimeTarget != 0) {
             uint256 proofTime;
             unchecked {
                 proofTime = (fc.provenAt - blk.proposedAt);
             }
-=======
-    ) private {
-        if (config.enableTokenomics) {
-            (
-                uint256 newFeeBase,
-                uint256 amount,
-                uint256 premiumRate
-            ) = LibTokenomics.getProofReward({
-                    state: state,
-                    config: config,
-                    provenAt: fc.provenAt,
-                    proposedAt: blk.proposedAt
-                });
->>>>>>> e18bf920
 
             (
                 uint64 reward,
