--- conflicted
+++ resolved
@@ -41,24 +41,6 @@
     ) internal {
         _checkConfig(config);
 
-<<<<<<< HEAD
-        {
-            uint64 timeNow = uint64(block.timestamp);
-            state.genesisHeight = timeNow;
-            state.genesisTimestamp = timeNow;
-            state.feeBase = feeBase;
-            state.numBlocks = 1;
-
-            TaikoData.Block storage blk = state.blocks[0];
-            blk.proposedAt = timeNow;
-            blk.nextForkChoiceId = 2;
-            blk.verifiedForkChoiceId = 1;
-
-            TaikoData.ForkChoice storage fc = state.blocks[0].forkChoices[1];
-            fc.blockHash = l2GenesisBlockHash;
-            fc.provenAt = timeNow;
-        }
-=======
         uint64 timeNow = uint64(block.timestamp);
         state.genesisHeight = uint64(block.number);
         state.genesisTimestamp = timeNow;
@@ -69,7 +51,10 @@
         blk.proposedAt = timeNow;
         blk.nextForkChoiceId = 2;
         blk.verifiedForkChoiceId = 1;
->>>>>>> fb1721b9
+
+        TaikoData.ForkChoice storage fc = state.blocks[0].forkChoices[1];
+        fc.blockHash = l2GenesisBlockHash;
+        fc.provenAt = timeNow;
 
         if (config.gasIssuedPerSecond != 0) {
             if (
