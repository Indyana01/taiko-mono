--- conflicted
+++ resolved
@@ -9,12 +9,7 @@
 import {AddressResolver} from "../common/AddressResolver.sol";
 import {EssentialContract} from "../common/EssentialContract.sol";
 import {IXchainSync} from "../common/IXchainSync.sol";
-<<<<<<< HEAD
-import {LibL1Tokenomics} from "./libs/LibL1Tokenomics.sol";
-import {LibL2Tokenomics} from "./libs/LibL2Tokenomics.sol";
-=======
 import {LibTokenomics} from "./libs/LibTokenomics.sol";
->>>>>>> 97330afa
 import {LibProposing} from "./libs/LibProposing.sol";
 import {LibProving} from "./libs/LibProving.sol";
 import {LibUtils} from "./libs/LibUtils.sol";
@@ -39,27 +34,15 @@
      */
     function init(
         address _addressManager,
-<<<<<<< HEAD
-        bytes32 _genesisBlockHash,
-        uint64 _feeBase,
-        uint64 _gasAccumulated
-=======
         uint64 _feeBase,
         bytes32 _genesisBlockHash
->>>>>>> 97330afa
     ) external initializer {
         EssentialContract._init(_addressManager);
         LibVerifying.init({
             state: state,
             config: getConfig(),
-<<<<<<< HEAD
-            genesisBlockHash: _genesisBlockHash,
-            feeBase: _feeBase,
-            gasAccumulated: _gasAccumulated
-=======
             feeBase: _feeBase,
             genesisBlockHash: _genesisBlockHash
->>>>>>> 97330afa
         });
     }
 
@@ -150,22 +133,10 @@
         return state.balances[addr];
     }
 
-<<<<<<< HEAD
     function getProverFee(
         uint32 gasUsed
     ) public view returns (uint256 feeAmount) {
-        (, feeAmount) = LibL1Tokenomics.getProverFee(state, gasUsed);
-=======
-    function getBlockFee()
-        public
-        view
-        returns (uint256 feeAmount, uint256 depositAmount)
-    {
-        (, feeAmount, depositAmount) = LibTokenomics.getBlockFee(
-            state,
-            getConfig()
-        );
->>>>>>> 97330afa
+        (, feeAmount) = LibTokenomics.getProverFee(state, gasUsed);
     }
 
     function getProofReward(
@@ -173,11 +144,7 @@
         uint64 proposedAt,
         uint32 usedGas
     ) public view returns (uint256 reward) {
-<<<<<<< HEAD
-        (, reward) = LibL1Tokenomics.getProofReward({
-=======
-        (, reward, ) = LibTokenomics.getProofReward({
->>>>>>> 97330afa
+        (, reward) = LibTokenomics.getProofReward({
             state: state,
             config: getConfig(),
             provenAt: provenAt,
@@ -251,16 +218,6 @@
                 : bytes32(0);
     }
 
-    function get1559Basefee(
-        uint32 gasLimit
-    ) public view returns (uint64 basefee) {
-        (, basefee, ) = LibL2Tokenomics.get1559Basefee(
-            state,
-            getConfig(),
-            gasLimit
-        );
-    }
-
     function getStateVariables()
         public
         view
