// SPDX-License-Identifier: MIT
//  _____     _ _         _         _
// |_   _|_ _(_) |_____  | |   __ _| |__ ___
//   | |/ _` | | / / _ \ | |__/ _` | '_ (_-<
//   |_|\__,_|_|_\_\___/ |____\__,_|_.__/__/

pragma solidity ^0.8.20;

import { EssentialContract } from "../common/EssentialContract.sol";
import { IERC721Receiver } from
    "@openzeppelin/contracts/token/ERC721/IERC721Receiver.sol";
import { IERC721Upgradeable } from
    "@openzeppelin/contracts-upgradeable/token/ERC721/IERC721Upgradeable.sol";
import { IERC1155Receiver } from
    "@openzeppelin/contracts/token/ERC1155/IERC1155Receiver.sol";
import { IERC165 } from
    "@openzeppelin/contracts/utils/introspection/IERC165.sol";
import { Proxied } from "../common/Proxied.sol";
import { IBridge } from "../bridge/IBridge.sol";
<<<<<<< HEAD
=======
import { EssentialContract } from "../common/EssentialContract.sol";

/**
 * This vault is a parent contract for ERC721 and ERC1155 vaults.
 */
>>>>>>> 600d337d

abstract contract BaseNFTVault is EssentialContract {
    struct CanonicalNFT {
        uint256 chainId;
        address addr;
        string symbol;
        string name;
    }

    struct BridgeTransferOp {
        uint256 destChainId;
        address to;
        address token;
        uint256[] tokenIds;
        uint256[] amounts;
        uint256 gasLimit;
        uint256 processingFee;
        address refundAddress;
        string memo;
    }

    // In order not to gas-out we need to hard cap the nr. of max
    // tokens (iterations)
    uint256 public constant MAX_TOKEN_PER_TXN = 10;
    bytes4 public constant ERC1155_INTERFACE_ID = 0xd9b67a26;
    bytes4 public constant ERC721_INTERFACE_ID = 0x80ac58cd;

    // Tracks if a token on the current chain is a ctoken or btoken.
    mapping(address tokenAddress => bool isBridged) public isBridgedToken;

    // Mappings from btokens to their ctoken tokens.
    mapping(address btoken => CanonicalNFT ctoken) public bridgedToCanonical;

    // Mappings from ctoken tokens to their btokens.
    // Also storing chainId for tokens across other chains aside from Ethereum.
    mapping(uint256 chainId => mapping(address ctokenAddress => address btoken))
        public canonicalToBridged;

    // Released message hashes
    mapping(bytes32 msgHash => bool released) public releasedMessages;
<<<<<<< HEAD
=======

    // In order not to gas-out we need to hard cap the nr. of max
    // tokens (iterations)
    uint256 public constant MAX_TOKEN_PER_TXN = 10;
>>>>>>> 600d337d

    uint256[44] private __gap;

    event BridgedTokenDeployed(
        uint256 indexed chainId,
        address indexed ctoken,
        address indexed btoken,
        string ctokenSymbol,
        string ctokenName
    );

    event TokenSent(
        bytes32 indexed msgHash,
        address indexed from,
        address indexed to,
        uint256 destChainId,
        address token,
        uint256[] tokenIds,
        uint256[] amounts
    );

    event TokenReleased(
        bytes32 indexed msgHash,
        address indexed from,
        address token,
        uint256[] tokenIds,
        uint256[] amounts
    );

    event TokenReceived(
        bytes32 indexed msgHash,
        address indexed from,
        address indexed to,
        uint256 srcChainId,
        address token,
        uint256[] tokenIds,
        uint256[] amounts
    );

    /**
     * Thrown when the `to` address in an operation is invalid.
     * This can happen if it's zero address or the address of the token vault.
     */
    error VAULT_INVALID_TO();

    /**
     * Thrown when the token address in a transaction is invalid.
     * This could happen if the token address is zero or doesn't conform to the
     * ERC20 standard.
     */
    error VAULT_INVALID_TOKEN();

    /**
     * Thrown when the amount in a transaction is invalid.
     * This could happen if the amount is zero or exceeds the sender's balance.
     */
    error VAULT_INVALID_AMOUNT();

    /**
     * Thrown when the owner address in a message is invalid.
     * This could happen if the owner address is zero or doesn't match the
     * expected owner.
     */
    error VAULT_INVALID_OWNER();

    /**
     * Thrown when the sender in a message context is invalid.
     * This could happen if the sender isn't the expected token vault on the
     * source chain.
     */
    error VAULT_INVALID_SENDER();

    /**
     * Thrown when the source chain ID in a message is invalid.
     * This could happen if the source chain ID doesn't match the current
     * chain's ID.
     */
    error VAULT_INVALID_SRC_CHAIN_ID();

    /**
     * Thrown when the interface (ERC1155/ERC721) is not supported.
     */
    error VAULT_INTERFACE_NOT_SUPPORTED();

    /**
     * Thrown when a message has not failed.
     * This could happen if trying to release a message deposit without proof of
     * failure.
     */
    error VAULT_MESSAGE_NOT_FAILED();

    /**
     * Thrown when a message has already released
     */
    error VAULT_MESSAGE_RELEASED_ALREADY();

    /**
     * Thrown when the length of the tokenIds array and the amounts
     * array differs.
     */
    error VAULT_TOKEN_ARRAY_MISMATCH();

    /**
     * Thrown when more tokens are about to be bridged than allowed.
     */
    error VAULT_MAX_TOKEN_PER_TXN_EXCEEDED();

    modifier onlyValidAddresses(
        uint256 chainId,
        bytes32 name,
        address to,
        address token
    ) {
        if (to == address(0) || to == resolve(chainId, name, false)) {
            revert VAULT_INVALID_TO();
        }

        if (token == address(0)) revert VAULT_INVALID_TOKEN();
        _;
    }

    modifier onlyValidAmounts(
        uint256[] memory amounts,
        uint256[] memory tokenIds,
        bool isERC721
    ) {
        if (tokenIds.length != amounts.length) {
            revert VAULT_TOKEN_ARRAY_MISMATCH();
        }

        if (tokenIds.length > MAX_TOKEN_PER_TXN) {
            revert VAULT_MAX_TOKEN_PER_TXN_EXCEEDED();
        }

        if (isERC721) {
            for (uint256 i; i < tokenIds.length; i++) {
                if (amounts[i] != 0) {
                    revert VAULT_INVALID_AMOUNT();
                }
            }
        } else {
            for (uint256 i; i < amounts.length; i++) {
                if (amounts[i] == 0) {
                    revert VAULT_INVALID_AMOUNT();
                }
            }
        }
        _;
    }

    function init(address addressManager) external initializer {
        EssentialContract._init(addressManager);
    }

    /**
     * @dev Map canonical token with a bridged address
     * @param btoken The bridged token address
     * @param ctoken The canonical token
     */
    function setBridgedToken(
        address btoken,
        CanonicalNFT memory ctoken
    )
        internal
    {
        isBridgedToken[btoken] = true;
        bridgedToCanonical[btoken] = ctoken;
        canonicalToBridged[ctoken.chainId][ctoken.addr] = btoken;
    }

    /**
     * @dev Checks if token is invalid, or message is not failed and reverts in
     * case, otherwise returns the message hash
     * @param message The bridged message struct data
     * @param proof The proof bytes
     * @param tokenAddress The token address to be checked
     */
    function hashAndMarkMsgReleased(
        IBridge.Message calldata message,
        bytes calldata proof,
        address tokenAddress
    )
        internal
        returns (bytes32 msgHash)
    {
        IBridge bridge = IBridge(resolve("bridge", false));
        msgHash = bridge.hashMessage(message);

        if (tokenAddress == address(0)) revert VAULT_INVALID_TOKEN();

        if (!bridge.isMessageFailed(msgHash, message.destChainId, proof)) {
            revert VAULT_MESSAGE_NOT_FAILED();
        }

        if (releasedMessages[msgHash]) {
            revert VAULT_MESSAGE_RELEASED_ALREADY();
        }
        releasedMessages[msgHash] = true;
    }
}<|MERGE_RESOLUTION|>--- conflicted
+++ resolved
@@ -17,15 +17,10 @@
     "@openzeppelin/contracts/utils/introspection/IERC165.sol";
 import { Proxied } from "../common/Proxied.sol";
 import { IBridge } from "../bridge/IBridge.sol";
-<<<<<<< HEAD
-=======
-import { EssentialContract } from "../common/EssentialContract.sol";
 
 /**
- * This vault is a parent contract for ERC721 and ERC1155 vaults.
+ * This vault is a base contract for ERC721 and ERC1155 vaults.
  */
->>>>>>> 600d337d
-
 abstract contract BaseNFTVault is EssentialContract {
     struct CanonicalNFT {
         uint256 chainId;
@@ -65,15 +60,8 @@
 
     // Released message hashes
     mapping(bytes32 msgHash => bool released) public releasedMessages;
-<<<<<<< HEAD
-=======
-
-    // In order not to gas-out we need to hard cap the nr. of max
-    // tokens (iterations)
-    uint256 public constant MAX_TOKEN_PER_TXN = 10;
->>>>>>> 600d337d
-
-    uint256[44] private __gap;
+
+    uint256[46] private __gap;
 
     event BridgedTokenDeployed(
         uint256 indexed chainId,
