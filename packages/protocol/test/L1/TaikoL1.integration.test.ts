import { expect } from "chai";
import { SimpleChannel } from "channel-ts";
import { BigNumber, ethers as ethersLib } from "ethers";
import { ethers } from "hardhat";
import { TaikoL1, TestTaikoToken } from "../../typechain";
import blockListener from "../utils/blockListener";
import { BlockMetadata } from "../utils/block_metadata";
import {
    commitAndProposeLatestBlock,
    commitBlock,
    generateCommitHash,
} from "../utils/commit";
import { encodeEvidence } from "../utils/encoding";
import {
    readShouldRevertWithCustomError,
    txShouldRevertWithCustomError,
} from "../utils/errors";
import Evidence from "../utils/evidence";
import { initIntegrationFixture } from "../utils/fixture";
import halt from "../utils/halt";
import { onNewL2Block } from "../utils/onNewL2Block";
import { buildProposeBlockInputs } from "../utils/propose";
import Proposer from "../utils/proposer";
import { buildProveBlockInputs, proveBlock } from "../utils/prove";
import Prover from "../utils/prover";
import { getBlockHeader } from "../utils/rpc";
import { seedTko, sendTinyEtherToZeroAddress } from "../utils/seed";
import {
    commitProposeClaimProveAndVerify,
    verifyBlocks,
} from "../utils/verify";
<<<<<<< HEAD
import {
    txShouldRevertWithCustomError,
    readShouldRevertWithCustomError,
} from "../utils/errors";
import { getBlockHeader } from "../utils/rpc";
import Evidence from "../utils/evidence";
import { encodeEvidence } from "../utils/encoding";
import { claimBlock, waitForClaimToBeProvable } from "../utils/claim";
=======
>>>>>>> 69ede688

describe("integration:TaikoL1", function () {
    let taikoL1: TaikoL1;
    let l1Provider: ethersLib.providers.JsonRpcProvider;
    let l2Provider: ethersLib.providers.JsonRpcProvider;
    let l1Signer: any;
    let proposerSigner: any;
    let genesisHeight: number;
    let taikoTokenL1: TestTaikoToken;
    let chan: SimpleChannel<number>;
    let interval: any;
    let proverSigner: any;
    let proposer: Proposer;
    let prover: Prover;
    /* eslint-disable-next-line */
    let config: Awaited<ReturnType<TaikoL1["getConfig"]>>;

    beforeEach(async function () {
        ({
            l1Provider,
            taikoL1,
            l2Provider,
            l1Signer,
            genesisHeight,
            proposerSigner,
            proverSigner,
            interval,
            chan,
            config,
            taikoTokenL1,
        } = await initIntegrationFixture(false, false));
        proposer = new Proposer(
            taikoL1.connect(proposerSigner),
            l2Provider,
            config.commitConfirmations.toNumber(),
            config.maxNumBlocks.toNumber(),
            0,
            proposerSigner
        );

        prover = new Prover(taikoL1, l2Provider, proverSigner);
    });

    afterEach(() => {
        clearInterval(interval);
        l2Provider.off("block");
        chan.close();
    });

    describe("isCommitValid()", async function () {
        it("should not be valid if it has not been committed", async function () {
            const block = await l2Provider.getBlock("latest");
            const commit = generateCommitHash(block);

            const isCommitValid = await taikoL1.isCommitValid(
                1,
                1,
                commit.hash
            );

            expect(isCommitValid).to.be.eq(false);
        });

        it("should be valid if it has been committed", async function () {
            const block = await l2Provider.getBlock("latest");
            const commitSlot = 0;
            const { commit, blockCommittedEvent } = await commitBlock(
                taikoL1,
                block,
                commitSlot
            );
            expect(blockCommittedEvent).not.to.be.undefined;

            for (let i = 0; i < config.commitConfirmations.toNumber(); i++) {
                await sendTinyEtherToZeroAddress(l1Signer);
            }

            const isCommitValid = await taikoL1.isCommitValid(
                commitSlot,
                blockCommittedEvent!.blockNumber,
                commit.hash
            );

            expect(isCommitValid).to.be.eq(true);
        });
    });

    describe("getProposedBlock()", function () {
        it("should revert if block is out of range and not a valid proposed block", async function () {
            await readShouldRevertWithCustomError(
                taikoL1.getProposedBlock(123),
                "L1_ID()"
            );
        });

        it("should return valid block if it's been commmited and proposed", async function () {
            const commitSlot = 0;
            const { proposedEvent } = await commitAndProposeLatestBlock(
                taikoL1,
                l1Signer,
                l2Provider,
                commitSlot
            );
            expect(proposedEvent).not.to.be.undefined;
            expect(proposedEvent.args.meta.commitSlot).to.be.eq(commitSlot);

            const proposedBlock = await taikoL1.getProposedBlock(
                proposedEvent.args.meta.id
            );
            expect(proposedBlock).not.to.be.undefined;
            expect(proposedBlock.proposer).to.be.eq(
                await l1Signer.getAddress()
            );
        });
    });

    describe("getForkChoice", function () {
        it("returns no empty fork choice for un-proposed, un-proven and un-verified block", async function () {
            const forkChoice = await taikoL1.getForkChoice(
                1,
                ethers.constants.HashZero
            );
            expect(forkChoice.blockHash).to.be.eq(ethers.constants.HashZero);
            expect(forkChoice.provenAt).to.be.eq(0);
        });

        it("returns populated data for submitted fork choice", async function () {
            const { proposedEvent, block } = await commitAndProposeLatestBlock(
                taikoL1,
                l1Signer,
                l2Provider,
                0
            );

            const { claimBlockBidEvent } = await claimBlock(
                taikoL1.connect(prover.getSigner()),
                proposedEvent.args.id.toNumber(),
                config.baseClaimDepositInWei.add("1")
            );

            expect(claimBlockBidEvent).not.to.be.undefined;

            await waitForClaimToBeProvable(
                taikoL1,
                proposedEvent.args.id.toNumber()
            );

            expect(proposedEvent).not.to.be.undefined;
            const proveEvent = await proveBlock(
                taikoL1,
                l2Provider,
                await l1Signer.getAddress(),
                proposedEvent.args.id.toNumber(),
                block.number,
                proposedEvent.args.meta as any as BlockMetadata
            );
            expect(proveEvent).not.to.be.undefined;

            const forkChoice = await taikoL1.getForkChoice(
                proposedEvent.args.id.toNumber(),
                block.parentHash
            );
            expect(forkChoice.blockHash).to.be.eq(block.hash);
            expect(forkChoice.prover).to.be.eq(await l1Signer.getAddress());
        });

        it("returns empty after a block is verified", async function () {
            await seedTko([prover], taikoTokenL1.connect(l1Signer));

            const blockNumber = genesisHeight + 1;
            /* eslint-disable-next-line */
            const block = await l2Provider.getBlock(blockNumber);

            // commit and propose block, so our provers can prove it.
            const { proposedEvent } = await proposer.commitThenProposeBlock(
                block
            );

            const { claimBlockBidEvent } = await claimBlock(
                taikoL1.connect(prover.getSigner()),
                proposedEvent.args.id.toNumber(),
                config.baseClaimDepositInWei.add("1")
            );

            expect(claimBlockBidEvent).not.to.be.undefined;

            await waitForClaimToBeProvable(
                taikoL1,
                proposedEvent.args.id.toNumber()
            );

            await prover.prove(
                proposedEvent.args.id.toNumber(),
                blockNumber,
                proposedEvent.args.meta as any as BlockMetadata
            );

            let forkChoice = await taikoL1.getForkChoice(
                proposedEvent.args.id.toNumber(),
                block.parentHash
            );
            expect(forkChoice).not.to.be.undefined;
            expect(forkChoice.prover).to.be.eq(
                await prover.getSigner().getAddress()
            );

            const verifiedEvent = await verifyBlocks(taikoL1, 1);
            expect(verifiedEvent).not.to.be.undefined;

            forkChoice = await taikoL1.getForkChoice(
                proposedEvent.args.id.toNumber(),
                block.parentHash
            );
            expect(forkChoice.prover).to.be.eq(ethers.constants.AddressZero);
        });
    });

    describe("commitBlock() -> proposeBlock() integration", async function () {
        it("should fail if a proposed block's placeholder field values are not default", async function () {
            const block = await l2Provider.getBlock("latest");
            const commitSlot = 0;
            const { tx, commit } = await commitBlock(
                taikoL1,
                block,
                commitSlot
            );

            const receipt = await tx.wait(1);

            const meta: BlockMetadata = {
                id: 1,
                l1Height: 0,
                l1Hash: ethers.constants.HashZero,
                beneficiary: commit.beneficiary,
                txListHash: commit.txListHash,
                mixHash: ethers.constants.HashZero,
                extraData: block.extraData,
                gasLimit: block.gasLimit,
                timestamp: 0,
                commitSlot: commitSlot,
                commitHeight: receipt.blockNumber as number,
            };

            const inputs = buildProposeBlockInputs(block, meta);
            const txPromise = (
                await taikoL1.proposeBlock(inputs, { gasLimit: 500000 })
            ).wait(1);
            await txShouldRevertWithCustomError(
                txPromise,

                l1Provider,
                "L1_METADATA_FIELD()"
            );
        });

        it("should revert with invalid gasLimit", async function () {
            const block = await l2Provider.getBlock("latest");
            const config = await taikoL1.getConfig();
            const gasLimit = config.blockMaxGasLimit;

            const { tx, commit } = await commitBlock(taikoL1, block);

            const receipt = await tx.wait(1);
            const meta: BlockMetadata = {
                id: 0,
                l1Height: 0,
                l1Hash: ethers.constants.HashZero,
                beneficiary: commit.beneficiary,
                txListHash: commit.txListHash,
                mixHash: ethers.constants.HashZero,
                extraData: block.extraData,
                gasLimit: gasLimit.add(1),
                timestamp: 0,
                commitSlot: 0,
                commitHeight: receipt.blockNumber as number,
            };

            const inputs = buildProposeBlockInputs(block, meta);

            const txPromise = (
                await taikoL1.proposeBlock(inputs, { gasLimit: 250000 })
            ).wait(1);
            await txShouldRevertWithCustomError(
                txPromise,
                l1Provider,
                "L1_GAS_LIMIT()"
            );
        });

        it("should revert with invalid extraData", async function () {
            const block = await l2Provider.getBlock("latest");
            const { tx, commit } = await commitBlock(taikoL1, block);

            const meta: BlockMetadata = {
                id: 0,
                l1Height: 0,
                l1Hash: ethers.constants.HashZero,
                beneficiary: commit.beneficiary,
                txListHash: commit.txListHash,
                mixHash: ethers.constants.HashZero,
                extraData: ethers.utils.hexlify(ethers.utils.randomBytes(33)), // invalid extradata
                gasLimit: block.gasLimit,
                timestamp: 0,
                commitSlot: 0,
                commitHeight: tx.blockNumber as number,
            };

            const inputs = buildProposeBlockInputs(block, meta);

            const txPromise = (
                await taikoL1.proposeBlock(inputs, { gasLimit: 500000 })
            ).wait(1);
            await txShouldRevertWithCustomError(
                txPromise,
                l1Provider,
                "L1_EXTRA_DATA()"
            );
        });

        it("should commit and be able to propose", async function () {
            await commitAndProposeLatestBlock(taikoL1, l1Signer, l2Provider, 0);

            const stateVariables = await taikoL1.getStateVariables();
            const nextBlockId = stateVariables.nextBlockId;
            const proposedBlock = await taikoL1.getProposedBlock(
                nextBlockId.sub(1)
            );

            expect(proposedBlock.metaHash).not.to.be.eq(
                ethers.constants.HashZero
            );
            expect(proposedBlock.proposer).not.to.be.eq(
                ethers.constants.AddressZero
            );
            expect(proposedBlock.proposedAt).not.to.be.eq(BigNumber.from(0));
        });

        it("should commit and be able to propose for all available slots, then revert when all slots are taken", async function () {
            // propose blocks and fill up maxNumBlocks number of slots,
            // expect each one to be successful.
            for (let i = 0; i < config.maxNumBlocks.toNumber() - 1; i++) {
                await commitAndProposeLatestBlock(
                    taikoL1,
                    l1Signer,
                    l2Provider,
                    0
                );

                const stateVariables = await taikoL1.getStateVariables();
                const nextBlockId = stateVariables.nextBlockId;
                const proposedBlock = await taikoL1.getProposedBlock(
                    nextBlockId.sub(1)
                );

                expect(proposedBlock.metaHash).not.to.be.eq(
                    ethers.constants.HashZero
                );
                expect(proposedBlock.proposer).not.to.be.eq(
                    ethers.constants.AddressZero
                );
                expect(proposedBlock.proposedAt).not.to.be.eq(
                    BigNumber.from(0)
                );
            }

            // now expect another proposed block to be invalid since all slots are full and none have
            // been proven.
            const { commitConfirmations } = await taikoL1.getConfig();
            const block = await l2Provider.getBlock("latest");
            const { tx: commitBlockTx, commit } = await commitBlock(
                taikoL1.connect(l1Signer),
                block,
                0
            );
            const commitReceipt = await commitBlockTx.wait(1);

            for (let i = 0; i < commitConfirmations.toNumber() + 5; i++) {
                await sendTinyEtherToZeroAddress(l1Signer);
            }

            const meta: BlockMetadata = {
                id: 0,
                l1Height: 0,
                l1Hash: ethers.constants.HashZero,
                beneficiary: commit.beneficiary,
                txListHash: commit.txListHash,
                mixHash: ethers.constants.HashZero,
                extraData: ethers.utils.hexlify(ethers.utils.randomBytes(32)),
                gasLimit: block.gasLimit,
                timestamp: 0,
                commitSlot: 0,
                commitHeight: commitReceipt.blockNumber,
            };

            await txShouldRevertWithCustomError(
                (
                    await taikoL1.proposeBlock(
                        buildProposeBlockInputs(block, meta),
                        { gasLimit: 500000 }
                    )
                ).wait(),
                l1Provider,
                "L1_TOO_MANY()"
            );
        });
    });

    describe("getLatestSyncedHeader", function () {
        it("iterates through blockHashHistory length and asserts getLatestsyncedHeader returns correct value", async function () {
            l2Provider.on("block", blockListener(chan, genesisHeight));

            let blocks: number = 0;
            // iterate through blockHashHistory twice and try to get latest synced header each time.
            // we modulo the header height by blockHashHistory in the protocol, so
            // this test ensures that logic is sound.
            /* eslint-disable-next-line */
            for await (const blockNumber of chan) {
                if (blocks > config.blockHashHistory.toNumber() * 2 + 1) {
                    chan.close();
                    return;
                }

                const { verifyEvent } = await commitProposeClaimProveAndVerify(
                    taikoL1,
                    l2Provider,
                    blockNumber,
                    proposer,
                    taikoTokenL1,
                    prover
                );

                expect(verifyEvent).not.to.be.undefined;

                const header = await taikoL1.getLatestSyncedHeader();
                expect(header).to.be.eq(verifyEvent.args.blockHash);
                blocks++;
            }
        });
    });

    describe("proposeBlock", function () {
        it("can not propose if chain is halted", async function () {
            await halt(taikoL1.connect(l1Signer), true);

            await expect(
                onNewL2Block(
                    l2Provider,
                    await l2Provider.getBlockNumber(),
                    proposer,
                    taikoL1,
                    proposerSigner,
                    taikoTokenL1
                )
            ).to.be.reverted;
        });
    });

    describe("verifyBlocks", function () {
        it("can not be called manually to verify block if chain is halted", async function () {
            await halt(taikoL1.connect(l1Signer), true);
            const txPromise = (
                await taikoL1.verifyBlocks(1, { gasLimit: 100000 })
            ).wait(1);
            await txShouldRevertWithCustomError(
                txPromise,
                l1Provider,
                "L1_HALTED()"
            );
        });
    });

    describe("proveBlock", function () {
        it("can not be called if chain is halted", async function () {
            await halt(taikoL1.connect(l1Signer), true);
            const txPromise = (
                await taikoL1.proveBlock(1, [], { gasLimit: 1000000 })
            ).wait(1);
            await txShouldRevertWithCustomError(
                txPromise,
                l1Provider,
                "L1_HALTED()"
            );
        });

        it("reverts when inputs is incorrect length", async function () {
            for (let i = 1; i <= 2; i++) {
                const txPromise = (
                    await taikoL1.proveBlock(
                        1,
                        new Array(i).fill(ethers.constants.HashZero),
                        {
                            gasLimit: 1000000,
                        }
                    )
                ).wait(1);
                await txShouldRevertWithCustomError(
                    txPromise,
                    l1Provider,
                    "L1_INPUT_SIZE()"
                );
            }
        });

        it("reverts when evidence meta id is not the same as the blockId", async function () {
            l2Provider.on("block", blockListener(chan, genesisHeight));

            const config = await taikoL1.getConfig();
            /* eslint-disable-next-line */
            for await (const blockNumber of chan) {
                if (
                    blockNumber >
                    genesisHeight + config.maxNumBlocks.toNumber() - 1
                ) {
                    break;
                }

                const block = await l2Provider.getBlock(blockNumber);

                // commit and propose block, so our provers can prove it.
                const { proposedEvent } = await proposer.commitThenProposeBlock(
                    block
                );

                await claimBlock(
                    taikoL1.connect(prover.getSigner()),
                    proposedEvent.args.id.toNumber(),
                    config.baseClaimDepositInWei.add("1")
                );

                const header = await getBlockHeader(l2Provider, blockNumber);
                const inputs = buildProveBlockInputs(
                    proposedEvent.args.meta as any as BlockMetadata,
                    header.blockHeader,
                    await prover.getSigner().getAddress(),
                    "0x",
                    "0x",
                    config.zkProofsPerBlock.toNumber()
                );

                const txPromise = (
                    await taikoL1.proveBlock(
                        proposedEvent.args.meta.id.toNumber() + 1, // id different than meta
                        inputs,
                        {
                            gasLimit: 2000000,
                        }
                    )
                ).wait(1);

                await txShouldRevertWithCustomError(
                    txPromise,
                    l1Provider,
                    "L1_ID()"
                );
            }
        });
        it("reverts when evidence proofs length is less than 2 + zkProofsPerBlock set in the config", async function () {
            l2Provider.on("block", blockListener(chan, genesisHeight));

            const config = await taikoL1.getConfig();
            /* eslint-disable-next-line */
            for await (const blockNumber of chan) {
                if (
                    blockNumber >
                    genesisHeight + config.maxNumBlocks.toNumber() - 1
                ) {
                    break;
                }

                const block = await l2Provider.getBlock(blockNumber);

                // commit and propose block, so our provers can prove it.
                const { proposedEvent } = await proposer.commitThenProposeBlock(
                    block
                );

                await claimBlock(
                    taikoL1.connect(prover.getSigner()),
                    proposedEvent.args.id.toNumber(),
                    config.baseClaimDepositInWei.add("1")
                );

                const header = await getBlockHeader(l2Provider, blockNumber);
                const inputs = [];
                const evidence: Evidence = {
                    meta: proposedEvent.args.meta as any as BlockMetadata,
                    header: header.blockHeader,
                    prover: await prover.getSigner().getAddress(),
                    proofs: [], // keep proofs array empty to fail check
                    circuits: [],
                };

                for (let i = 0; i < config.zkProofsPerBlock.toNumber(); i++) {
                    evidence.circuits.push(1);
                }

                inputs[0] = encodeEvidence(evidence);
                inputs[1] = "0x";
                inputs[2] = "0x";

                const txPromise = (
                    await taikoL1.proveBlock(
                        proposedEvent.args.meta.id.toNumber(), // id different than meta
                        inputs,
                        {
                            gasLimit: 2000000,
                        }
                    )
                ).wait(1);

                await txShouldRevertWithCustomError(
                    txPromise,
                    l1Provider,
                    "L1_PROOF_LENGTH()"
                );
            }
        });
        it("reverts when evidence circuits length is less than zkProofsPerBlock set in the config", async function () {
            l2Provider.on("block", blockListener(chan, genesisHeight));

            const config = await taikoL1.getConfig();
            /* eslint-disable-next-line */
            for await (const blockNumber of chan) {
                if (
                    blockNumber >
                    genesisHeight + config.maxNumBlocks.toNumber() - 1
                ) {
                    break;
                }

                const block = await l2Provider.getBlock(blockNumber);

                // commit and propose block, so our provers can prove it.
                const { proposedEvent } = await proposer.commitThenProposeBlock(
                    block
                );

                const header = await getBlockHeader(l2Provider, blockNumber);
                const inputs = [];
                const evidence: Evidence = {
                    meta: proposedEvent.args.meta as any as BlockMetadata,
                    header: header.blockHeader,
                    prover: await prover.getSigner().getAddress(),
                    proofs: [],
                    circuits: [], // keep circuits array empty to fail check
                };

                for (
                    let i = 0;
                    i < config.zkProofsPerBlock.toNumber() + 2;
                    i++
                ) {
                    evidence.proofs.push("0xff");
                }

                inputs[0] = encodeEvidence(evidence);
                inputs[1] = "0x";
                inputs[2] = "0x";

                const txPromise = (
                    await taikoL1.proveBlock(
                        proposedEvent.args.meta.id.toNumber(), // id different than meta
                        inputs,
                        {
                            gasLimit: 2000000,
                        }
                    )
                ).wait(1);

                await txShouldRevertWithCustomError(
                    txPromise,
                    l1Provider,
                    "L1_CIRCUIT_LENGTH()"
                );
            }
        });

        it("reverts when prover is the zero address", async function () {
            l2Provider.on("block", blockListener(chan, genesisHeight));

            const config = await taikoL1.getConfig();
            /* eslint-disable-next-line */
            for await (const blockNumber of chan) {
                if (
                    blockNumber >
                    genesisHeight + config.maxNumBlocks.toNumber() - 1
                ) {
                    break;
                }

                const block = await l2Provider.getBlock(blockNumber);

                // commit and propose block, so our provers can prove it.
                const { proposedEvent } = await proposer.commitThenProposeBlock(
                    block
                );

                const header = await getBlockHeader(l2Provider, blockNumber);
                const inputs = [];
                const evidence: Evidence = {
                    meta: proposedEvent.args.meta as any as BlockMetadata,
                    header: header.blockHeader,
                    prover: ethers.constants.AddressZero,
                    proofs: [],
                    circuits: [],
                };

                for (let i = 0; i < config.zkProofsPerBlock.toNumber(); i++) {
                    evidence.circuits.push(1);
                }

                for (
                    let i = 0;
                    i < config.zkProofsPerBlock.toNumber() + 2;
                    i++
                ) {
                    evidence.proofs.push("0xff");
                }

                inputs[0] = encodeEvidence(evidence);
                inputs[1] = "0x";
                inputs[2] = "0x";

                const txPromise = (
                    await taikoL1.proveBlock(
                        proposedEvent.args.meta.id.toNumber(), // id different than meta
                        inputs,
                        {
                            gasLimit: 2000000,
                        }
                    )
                ).wait(1);

                await txShouldRevertWithCustomError(
                    txPromise,
                    l1Provider,
                    "L1_PROVER()"
                );
            }
        });
    });
});<|MERGE_RESOLUTION|>--- conflicted
+++ resolved
@@ -23,23 +23,13 @@
 import Proposer from "../utils/proposer";
 import { buildProveBlockInputs, proveBlock } from "../utils/prove";
 import Prover from "../utils/prover";
-import { getBlockHeader } from "../utils/rpc";
 import { seedTko, sendTinyEtherToZeroAddress } from "../utils/seed";
 import {
     commitProposeClaimProveAndVerify,
     verifyBlocks,
 } from "../utils/verify";
-<<<<<<< HEAD
-import {
-    txShouldRevertWithCustomError,
-    readShouldRevertWithCustomError,
-} from "../utils/errors";
 import { getBlockHeader } from "../utils/rpc";
-import Evidence from "../utils/evidence";
-import { encodeEvidence } from "../utils/encoding";
 import { claimBlock, waitForClaimToBeProvable } from "../utils/claim";
-=======
->>>>>>> 69ede688
 
 describe("integration:TaikoL1", function () {
     let taikoL1: TaikoL1;
