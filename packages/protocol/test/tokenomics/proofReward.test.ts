--- conflicted
+++ resolved
@@ -5,8 +5,6 @@
 import { TestTaikoToken } from "../../typechain/TestTaikoToken";
 import { pickRandomElement } from "../utils/array";
 import blockListener from "../utils/blockListener";
-import { BlockMetadata } from "../utils/block_metadata";
-import { initIntegrationFixture } from "../utils/fixture";
 import Proposer from "../utils/proposer";
 import Prover from "../utils/prover";
 import { createAndSeedWallets, seedTko } from "../utils/seed";
@@ -15,11 +13,8 @@
     // sleepUntilBlockIsVerifiable,
     // verifyBlocks,
 } from "../utils/verify";
-<<<<<<< HEAD
 import { initIntegrationFixture } from "../utils/fixture";
 // import { BlockMetadata } from "../utils/block_metadata";
-=======
->>>>>>> 69ede688
 
 describe("tokenomics: proofReward", function () {
     let taikoL1: TaikoL1;
