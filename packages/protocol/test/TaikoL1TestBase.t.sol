--- conflicted
+++ resolved
@@ -43,13 +43,10 @@
     address public constant Carol = 0x300C9b60E19634e12FC6D68B7FEa7bFB26c2E419;
     address public constant Dave = 0x400147C0Eb43D8D71b2B03037bB7B31f8f78EF5F;
     address public constant Eve = 0x50081b12838240B1bA02b3177153Bca678a86078;
-<<<<<<< HEAD
-    address public constant FailsafeProver = 0x60081b12838240b1Ba02B3177153BCA678A86079;
-=======
     address public constant Frank = 0x430c9b60e19634e12FC6d68B7fEa7bFB26c2e419;
     address public constant George = 0x520147C0eB43d8D71b2b03037bB7b31f8F78EF5f;
     address public constant Hilbert = 0x61081B12838240B1Ba02b3177153BcA678a86078;
->>>>>>> b5f22e54
+    address public constant FailsafeProver = 0x60081b12838240b1Ba02B3177153BCA678A86079;
 
     // Calculation shall be done in derived contracts - based on testnet or mainnet expected proof time
     uint64 public initProofTimeIssued;
