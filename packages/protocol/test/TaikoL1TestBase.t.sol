// SPDX-License-Identifier: MIT
pragma solidity ^0.8.18;

import {Test} from "forge-std/Test.sol";
import {console2} from "forge-std/console2.sol";
import {AddressManager} from "../contracts/common/AddressManager.sol";
import {LibUtils} from "../contracts/L1/libs/LibUtils.sol";
import {TaikoConfig} from "../contracts/L1/TaikoConfig.sol";
import {TaikoData} from "../contracts/L1/TaikoData.sol";
import {TaikoL1} from "../contracts/L1/TaikoL1.sol";
import {TaikoToken} from "../contracts/L1/TaikoToken.sol";
import {SignalService} from "../contracts/signal/SignalService.sol";
import {Strings} from "@openzeppelin/contracts/utils/Strings.sol";

contract Verifier {
    fallback(bytes calldata) external returns (bytes memory) {
        return bytes.concat(keccak256("taiko"));
    }
}

abstract contract TaikoL1TestBase is Test {
    AddressManager public addressManager;
    TaikoToken public tko;
    SignalService public ss;
    TaikoL1 public L1;
    TaikoData.Config conf;
    uint256 internal logCount;

    bytes32 public constant GENESIS_BLOCK_HASH = keccak256("GENESIS_BLOCK_HASH");
    uint64 feeBase = 1e8; // 1 TKO
    uint64 l2GasExcess = 1e18;

    address public constant L2Treasury = 0x859d74b52762d9ed07D1b2B8d7F93d26B1EA78Bb;
    address public constant L2SS = 0xa008AE5Ba00656a3Cc384de589579e3E52aC030C;
    address public constant TaikoL2 = 0x0082D90249342980d011C58105a03b35cCb4A315;
    address public constant L1EthVault = 0xDAFEA492D9c6733ae3d56b7Ed1ADB60692c98Bc5;

    address public constant Alice = 0xa9bcF99f5eb19277f48b71F9b14f5960AEA58a89;
    uint256 public constant AlicePK =
        0x8fb342c39a93ad26e674cbcdc65dc45795107e1b51776aac15f9776c0e9d2cea;

    address public constant Bob = 0x200708D76eB1B69761c23821809d53F65049939e;
    address public constant Carol = 0x300C9b60E19634e12FC6D68B7FEa7bFB26c2E419;
    address public constant Dave = 0x400147C0Eb43D8D71b2B03037bB7B31f8f78EF5F;
    address public constant Eve = 0x50081b12838240B1bA02b3177153Bca678a86078;
    address public constant FailsafeProver = 0x60081b12838240b1Ba02B3177153BCA678A86079;

    // Calculation shall be done in derived contracts - based on testnet or mainnet expected proof time
    uint64 public initProofTimeIssued;
    uint16 proofTimeTarget;
    uint8 public constant ADJUSTMENT_QUOTIENT = 16;

    function deployTaikoL1() internal virtual returns (TaikoL1 taikoL1);

    function setUp() public virtual {
        L1 = deployTaikoL1();
        conf = L1.getConfig();

        addressManager = new AddressManager();
        addressManager.init();

        ss = new SignalService();
        ss.init(address(addressManager));

        registerAddress("signal_service", address(ss));
        registerAddress("ether_vault", address(L1EthVault));
<<<<<<< HEAD
        registerAddress("forkchoice_failsafe", address(FailsafeProver));
        registerL2Address("treasure", L2Treasure);
=======
        registerL2Address("treasury", L2Treasury);
>>>>>>> ccecd708
        registerL2Address("taiko", address(TaikoL2));
        registerL2Address("signal_service", address(L2SS));
        registerL2Address("taiko_l2", address(TaikoL2));
        registerAddress(L1.getVerifierName(100), address(new Verifier()));
        registerAddress(L1.getVerifierName(0), address(new Verifier()));
        // Register Alice as an SGX verifier - SGX verifiers be 10000 offsetted
        // e.g.: 0..9999 ZK verifiers, 10000..19999 SGX verifier addresses
        registerAddress(L1.getVerifierName(10000), Alice);

        tko = new TaikoToken();
        registerAddress("taiko_token", address(tko));
        address[] memory premintRecipients;
        uint256[] memory premintAmounts;
        tko.init(address(addressManager), "TaikoToken", "TKO", premintRecipients, premintAmounts);

        // Set protocol broker
        registerAddress("proto_broker", address(this));
        tko.mint(address(this), 1e9 * 1e8);
        registerAddress("proto_broker", address(L1));

        // Lastly, init L1
        if (proofTimeTarget == 0 || initProofTimeIssued == 0) {
            // This just means, these tests are not focusing on the tokenomics, which is fine!
            // So here, with 500second proof time the initial proof time issued value shall be that below.
            // Calculated with 'forge script script/DetermineNewProofTimeIssued.s.sol'
            proofTimeTarget = 500;
            initProofTimeIssued = 219263;
        }
        L1.init(
            address(addressManager),
            GENESIS_BLOCK_HASH,
            feeBase,
            proofTimeTarget,
            initProofTimeIssued
        );
        printVariables("init  ");
    }

    function proposeBlock(address proposer, uint32 gasLimit, uint24 txListSize)
        internal
        returns (TaikoData.BlockMetadata memory meta)
    {
        bytes memory txList = new bytes(txListSize);
        TaikoData.BlockMetadataInput memory input = TaikoData.BlockMetadataInput({
            beneficiary: proposer,
            gasLimit: gasLimit,
            txListHash: keccak256(txList),
            txListByteStart: 0,
            txListByteEnd: txListSize,
            cacheTxListInfo: 0
        });

        TaikoData.StateVariables memory variables = L1.getStateVariables();

        uint256 _mixHash;
        unchecked {
            _mixHash = block.difficulty * variables.numBlocks;
        }

        meta.id = variables.numBlocks;
        meta.timestamp = uint64(block.timestamp);
        meta.l1Height = uint64(block.number - 1);
        meta.l1Hash = blockhash(block.number - 1);
        meta.mixHash = bytes32(_mixHash);
        meta.txListHash = keccak256(txList);
        meta.txListByteStart = 0;
        meta.txListByteEnd = txListSize;
        meta.gasLimit = gasLimit;
        meta.beneficiary = proposer;
        meta.treasury = L2Treasury;

        vm.prank(proposer, proposer);
        meta = L1.proposeBlock(abi.encode(input), txList);
    }

    function proveBlock(
        address msgSender,
        address prover,
        TaikoData.BlockMetadata memory meta,
        bytes32 parentHash,
        uint32 parentGasUsed,
        uint32 gasUsed,
        bytes32 blockHash,
        bytes32 signalRoot
    ) internal {
        TaikoData.TypedProof memory zkpTypedProof = TaikoData.TypedProof({
            verifierId: 100,
            proofType: 1,
            proof: new bytes(100)
        });

        TaikoData.TypedProof[] memory blockProofs = new TaikoData.TypedProof[](
            1
        );

        blockProofs[0] = zkpTypedProof;

        TaikoData.BlockEvidence memory evidence = TaikoData.BlockEvidence({
            metaHash: LibUtils.hashMetadata(meta),
            parentHash: parentHash,
            blockHash: blockHash,
            signalRoot: signalRoot,
            graffiti: 0x0,
            prover: prover,
            parentGasUsed: parentGasUsed,
            gasUsed: gasUsed,
            blockProofs: blockProofs
        });

        vm.prank(msgSender, msgSender);
        L1.proveBlock(meta.id, abi.encode(evidence));
    }

    function proveBlockWithSpecificType(
        address msgSender,
        address prover,
        TaikoData.BlockMetadata memory meta,
        bytes32 parentHash,
        uint32 parentGasUsed,
        uint32 gasUsed,
        bytes32 blockHash,
        bytes32 signalRoot,
        uint16 proofType
    ) internal {
        TaikoData.TypedProof memory zkpTypedProof = TaikoData.TypedProof({
            verifierId: 100,
            proofType: proofType,
            proof: new bytes(100)
        });

        TaikoData.TypedProof[] memory blockProofs = new TaikoData.TypedProof[](
            1
        );

        blockProofs[0] = zkpTypedProof;

        TaikoData.BlockEvidence memory evidence = TaikoData.BlockEvidence({
            metaHash: LibUtils.hashMetadata(meta),
            parentHash: parentHash,
            blockHash: blockHash,
            signalRoot: signalRoot,
            graffiti: 0x0,
            prover: prover,
            parentGasUsed: parentGasUsed,
            gasUsed: gasUsed,
            blockProofs: blockProofs
        });

        vm.prank(msgSender, msgSender);
        L1.proveBlock(meta.id, abi.encode(evidence));
    }

    function proveBlockWithSgxSignature(
        address msgSender,
        address prover,
        TaikoData.BlockMetadata memory meta,
        bytes32 parentHash,
        uint32 parentGasUsed,
        uint32 gasUsed,
        bytes32 blockHash,
        bytes32 signalRoot
    ) internal {
        TaikoData.TypedProof memory zkpTypedProof = TaikoData.TypedProof({
            verifierId: 100,
            proofType: 1,
            proof: new bytes(100)
        });

        TaikoData.TypedProof[] memory blockProofs = new TaikoData.TypedProof[](
            2
        );

        blockProofs[0] = zkpTypedProof;

        TaikoData.BlockEvidence memory evidence = TaikoData.BlockEvidence({
            metaHash: LibUtils.hashMetadata(meta),
            parentHash: parentHash,
            blockHash: blockHash,
            signalRoot: signalRoot,
            graffiti: 0x0,
            prover: prover,
            parentGasUsed: parentGasUsed,
            gasUsed: gasUsed,
            blockProofs: blockProofs
        });

        blockProofs[1] = createSgxSignature(evidence);

        evidence.blockProofs = blockProofs;

        vm.prank(msgSender, msgSender);
        L1.proveBlock(meta.id, abi.encode(evidence));
    }

    function proveBlockWithSgxSignatureOnly(
        address msgSender,
        address prover,
        TaikoData.BlockMetadata memory meta,
        bytes32 parentHash,
        uint32 parentGasUsed,
        uint32 gasUsed,
        bytes32 blockHash,
        bytes32 signalRoot
    ) internal {

        TaikoData.TypedProof[] memory blockProofs = new TaikoData.TypedProof[](
            1
        );

        TaikoData.BlockEvidence memory evidence = TaikoData.BlockEvidence({
            metaHash: LibUtils.hashMetadata(meta),
            parentHash: parentHash,
            blockHash: blockHash,
            signalRoot: signalRoot,
            graffiti: 0x0,
            prover: prover,
            parentGasUsed: parentGasUsed,
            gasUsed: gasUsed,
            blockProofs: blockProofs
        });

        blockProofs[0] = createSgxSignature(evidence);

        evidence.blockProofs = blockProofs;

        vm.prank(msgSender, msgSender);
        L1.proveBlock(meta.id, abi.encode(evidence));
    }

    function verifyBlock(address verifier, uint256 count) internal {
        vm.prank(verifier, verifier);
        L1.verifyBlocks(count);
    }

    function registerAddress(bytes32 nameHash, address addr) internal {
        addressManager.setAddress(block.chainid, nameHash, addr);
        console2.log(block.chainid, uint256(nameHash), unicode"→", addr);
    }

    function registerL2Address(bytes32 nameHash, address addr) internal {
        addressManager.setAddress(conf.chainId, nameHash, addr);
        console2.log(conf.chainId, uint256(nameHash), unicode"→", addr);
    }

    function depositTaikoToken(address who, uint256 amountTko, uint256 amountEth) internal {
        vm.deal(who, amountEth);
        tko.transfer(who, amountTko);
        vm.prank(who, who);
        L1.depositTaikoToken(amountTko);
    }

    function printVariables(string memory comment) internal {
        TaikoData.StateVariables memory vars = L1.getStateVariables();

        uint256 fee = L1.getBlockFee();

        string memory str = string.concat(
            Strings.toString(logCount++),
            ":[",
            Strings.toString(vars.lastVerifiedBlockId),
            unicode"→",
            Strings.toString(vars.numBlocks),
            "]",
            " fee:",
            Strings.toString(fee)
        );

        str = string.concat(
            str,
            " nextEthDepositToProcess:",
            Strings.toString(vars.nextEthDepositToProcess),
            " numEthDeposits:",
            Strings.toString(vars.numEthDeposits),
            " // ",
            comment
        );
        console2.log(str);
    }

    function mine(uint256 counts) internal {
        vm.warp(block.timestamp + 20 * counts);
        vm.roll(block.number + counts);
    }

    function createSgxSignature(
        TaikoData.BlockEvidence memory evidence
    ) internal view returns (TaikoData.TypedProof memory sgxProof) {
        // Put together the input to be signed
        uint256[9] memory inputs;

        inputs[0] = uint256(uint160(address(ss)));
        inputs[1] = uint256(uint160(address(L2SS)));
        inputs[2] = uint256(uint160(address(TaikoL2)));

        inputs[3] = uint256(evidence.metaHash);
        inputs[4] = uint256(evidence.parentHash);
        inputs[5] = uint256(evidence.blockHash);
        inputs[6] = uint256(evidence.signalRoot);
        inputs[7] = uint256(evidence.graffiti);
        inputs[8] =
            (uint256(uint160(evidence.prover)) << 96) |
            (uint256(evidence.parentGasUsed) << 64) |
            (uint256(evidence.gasUsed) << 32);

        bytes32 instance;
        assembly {
            instance := keccak256(inputs, mul(32, 9))
        }

        // console2.log("Instace:");
        // console2.logBytes(instance);
        // Alice is a trusted SGX signer
        (uint8 v, bytes32 r, bytes32 s) = vm.sign(AlicePK, instance);

        sgxProof.verifierId = 10000;
        sgxProof.proofType = 2;
        sgxProof.proof = bytes.concat(bytes1(v), r, s);
    }
}<|MERGE_RESOLUTION|>--- conflicted
+++ resolved
@@ -64,12 +64,10 @@
 
         registerAddress("signal_service", address(ss));
         registerAddress("ether_vault", address(L1EthVault));
-<<<<<<< HEAD
+
         registerAddress("forkchoice_failsafe", address(FailsafeProver));
-        registerL2Address("treasure", L2Treasure);
-=======
         registerL2Address("treasury", L2Treasury);
->>>>>>> ccecd708
+
         registerL2Address("taiko", address(TaikoL2));
         registerL2Address("signal_service", address(L2SS));
         registerL2Address("taiko_l2", address(TaikoL2));
