--- conflicted
+++ resolved
@@ -109,24 +109,6 @@
     "currently_on": "You are currently on"
   },
 
-<<<<<<< HEAD
-=======
-  "messages": {
-    "account": {
-      "required": "Please connect your wallet.",
-      "connected": "Account connected",
-      "disconnected": "Account disconnected"
-    },
-    "network": {
-      "switching": "Switching network",
-      "rejected": "Request to switch chain rejected."
-    },
-    "mint": {
-      "rejected": "Request to mint rejected."
-    }
-  },
-
->>>>>>> 4f879cbb
   "chain": {
     "to": "To",
     "from": "From"
