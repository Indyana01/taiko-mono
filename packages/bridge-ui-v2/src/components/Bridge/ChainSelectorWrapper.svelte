--- conflicted
+++ resolved
@@ -7,15 +7,9 @@
   import { OnNetwork } from '$components/OnNetwork';
   import { hasBridge } from '$libs/bridge/bridges';
   import { chains } from '$libs/chain';
-<<<<<<< HEAD
-  import { type Network, network } from '$stores/network';
-
-  function handleSourceChange(event: CustomEvent<number>): void {
-=======
   import { network } from '$stores/network';
 
   function handleSourceChange(): void {
->>>>>>> 6a2679a6
     updateDestOptions();
   }
 
